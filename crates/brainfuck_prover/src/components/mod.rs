--- conflicted
+++ resolved
@@ -9,7 +9,7 @@
 pub mod instruction;
 pub mod io;
 pub mod memory;
-<<<<<<< HEAD
+pub mod processor;
 
 /// Type for trace evaluation to be used in Stwo.
 pub type TraceEval = ColumnVec<CircleEvaluation<SimdBackend, BaseField, BitReversedOrder>>;
@@ -20,7 +20,4 @@
     /// The component trace is empty.
     #[error("The trace is empty.")]
     EmptyTrace,
-}
-=======
-pub mod processor;
->>>>>>> 1d402263
+}