use brainfuck_vm::{machine::ProgramMemory, registers::Registers};
use num_traits::Zero;
use stwo_prover::core::fields::m31::BaseField;

use crate::utils::VALID_INSTRUCTIONS;

/// Represents a single row in the Instruction Table.
///
/// The Instruction Table stores:
/// - The instruction pointer (`ip`),
/// - The current instruction (`ci`),
/// - The next instruction (`ni`).
#[derive(Debug, Default, PartialEq, Eq, Clone)]
pub struct InstructionTableRow {
    /// Instruction pointer: points to the current instruction in the program.
    pub ip: BaseField,
    /// Current instruction: the instruction at the current instruction pointer.
    pub ci: BaseField,
    /// Next instruction:
    /// - The instruction that follows `ci` in the program,
    /// - 0 if out of bounds.
    pub ni: BaseField,
}

/// Represents the Instruction Table, which holds the instruction sequence
/// for the Brainfuck virtual machine.
///
/// The Instruction Table is constructed by concatenating the program's list of
/// instructions with the execution trace, and then sorting by instruction
/// pointer and cycle. It is used to verify that the program being executed
/// matches the correct instruction sequence.
#[derive(Debug, Default, PartialEq, Eq, Clone)]
pub struct InstructionTable {
    /// A vector of [`InstructionTableRow`] representing the table rows.
    pub table: Vec<InstructionTableRow>,
}

impl InstructionTable {
    /// Creates a new, empty [`InstructionTable`].
    ///
    /// # Returns
    /// A new instance of [`InstructionTable`] with an empty table.
    pub const fn new() -> Self {
        Self { table: Vec::new() }
    }

    /// Adds a new row to the Instruction Table from the provided registers.
    ///
    /// # Arguments
    /// * `ip` - The instruction pointer for the new row.
    /// * `ci` - The current instruction for the new row.
    /// * `ni` - The next instruction for the new row.
    ///
    /// This method pushes a new [`InstructionTableRow`] onto the `table` vector.
    pub fn add_row_from_registers(&mut self, ip: BaseField, ci: BaseField, ni: BaseField) {
        self.table.push(InstructionTableRow { ip, ci, ni });
    }

    /// Adds a new row to the Instruction Table.
    ///
    /// # Arguments
    /// * `row` - The [`InstructionTableRow`] to add to the table.
    ///
    /// This method pushes a new [`InstructionTableRow`] onto the `table` vector.
    pub fn add_row(&mut self, row: InstructionTableRow) {
        self.table.push(row);
    }

    /// Adds multiple rows to the Instruction Table.
    ///
    /// # Arguments
    /// * `rows` - A vector of [`InstructionTableRow`] to add to the table.
    ///
    /// This method extends the `table` vector with the provided rows.
    pub fn add_rows(&mut self, rows: Vec<InstructionTableRow>) {
        self.table.extend(rows);
    }

    /// Retrieves a reference to a specific row in the Instruction Table.
    ///
    /// # Arguments
    /// * `row` - The [`InstructionTableRow`] to search for in the table.
    ///
    /// # Returns
    /// An `Option` containing a reference to the matching row if found,
    /// or `None` if the row does not exist in the table.
    pub fn get_row(&self, row: &InstructionTableRow) -> Option<&InstructionTableRow> {
        self.table.iter().find(|r| *r == row)
    }

    /// Retrieves the last row in the Instruction Table.
    ///
    /// # Returns
    /// An `Option` containing a reference to the last [`InstructionTableRow`] in the table,
    /// or `None` if the table is empty.
    pub fn last_row(&self) -> Option<&InstructionTableRow> {
        self.table.last()
    }
}

impl From<(Vec<Registers>, &ProgramMemory)> for InstructionTable {
    #[allow(clippy::cast_lossless)]
    fn from((execution_trace, program_memory): (Vec<Registers>, &ProgramMemory)) -> Self {
        // Create an empty vector to store the program instructions.
        let mut program = Vec::new();

        // Extract the program's code from the `ProgramMemory`.
        let code = program_memory.code();

        // Iterate over the code and collect valid instructions.
        for (index, ci) in code.iter().enumerate() {
            // Skip invalid instructions.
            if !VALID_INSTRUCTIONS.contains(ci) {
                continue;
            }

            // Create a `Registers` object for each valid instruction and its next instruction.
            program.push(Registers {
                ip: BaseField::from(index as u32),
                ci: *ci,
                ni: if index == code.len() - 1 {
                    BaseField::zero()
                } else {
                    BaseField::from(code[index + 1])
                },
                ..Default::default()
            });
        }

        // Concatenate the program's instructions with the provided execution trace.
        let mut sorted_registers = [program, execution_trace].concat();
        // Sort the registers by:
        // 1. `ip` (instruction pointer)
        // 2. `clk` (clock cycle)
        sorted_registers.sort_by_key(|r| (r.ip, r.clk));

        // Initialize a new instruction table to store the sorted and processed rows.
        let mut instruction_table = Self::new();

        for register in &sorted_registers {
            // Add the current register to the instruction table.
            instruction_table.add_row(InstructionTableRow {
                ip: register.ip,
                ci: register.ci,
                ni: register.ni,
            });
        }

        // If the last row marks the end of the program, remove it:
        // - `ci` = 0 and `ni` = 0
        // TODO: execution trace may be padded with empty registers, so we need to check this case
        // in the future.
        if let Some(last_row) = instruction_table.last_row() {
            if last_row.ci == BaseField::zero() && last_row.ni == BaseField::zero() {
                instruction_table.table.pop();
            }
        }

        // Return the fully constructed and populated instruction table.
        instruction_table
    }
}

#[cfg(test)]
mod tests {
    use crate::utils::{
        DECREMENT_INSTRUCTION_BF, INCREMENT_INSTRUCTION_BF, INPUT_INSTRUCTION_BF,
        JUMP_IF_NON_ZERO_INSTRUCTION_BF, JUMP_IF_ZERO_INSTRUCTION_BF, OUTPUT_INSTRUCTION_BF,
        SHIFT_LEFT_INSTRUCTION_BF, SHIFT_RIGHT_INSTRUCTION_BF,
    };

    use super::*;
<<<<<<< HEAD
    use brainfuck_vm::{compiler::Compiler, test_helper::create_test_machine};
=======
>>>>>>> dba1a35a
    use num_traits::{One, Zero};

    #[test]
    fn test_instruction_table_new() {
        let instruction_table = InstructionTable::new();
        assert!(
            instruction_table.table.is_empty(),
            "Instruction table should be empty upon initialization."
        );
    }

    #[test]
    fn test_add_row_front_registers() {
        let mut instruction_table = InstructionTable::new();
        // Create a row to add to the table
        let row = InstructionTableRow {
            ip: BaseField::zero(),
            ci: BaseField::from(43),
            ni: BaseField::from(91),
        };
        // Add the row to the table
        instruction_table.add_row_from_registers(
            BaseField::zero(),
            BaseField::from(43),
            BaseField::from(91),
        );
        // Check that the table contains the added row
        assert_eq!(instruction_table.table, vec![row], "Added row should match the expected row.");
    }

    #[test]
    fn test_add_row() {
        let mut instruction_table = InstructionTable::new();
        // Create a row to add to the table
        let row = InstructionTableRow {
            ip: BaseField::zero(),
            ci: BaseField::from(43),
            ni: BaseField::from(91),
        };
        // Add the row to the table
        instruction_table.add_row(row.clone());
        // Check that the table contains the added row
        assert_eq!(instruction_table.table, vec![row], "Added row should match the expected row.");
    }

    #[test]
    fn test_add_multiple_rows() {
        let mut instruction_table = InstructionTable::new();
        // Create a vector of rows to add to the table
        let rows = vec![
            InstructionTableRow {
                ip: BaseField::zero(),
                ci: BaseField::from(43),
                ni: BaseField::from(91),
            },
            InstructionTableRow {
                ip: BaseField::one(),
                ci: BaseField::from(91),
                ni: BaseField::from(9),
            },
            InstructionTableRow {
                ip: BaseField::from(2),
                ci: BaseField::from(62),
                ni: BaseField::from(43),
            },
        ];
        // Add the rows to the table
        instruction_table.add_rows(rows.clone());
        // Check that the table contains the added rows
        assert_eq!(instruction_table, InstructionTable { table: rows });
    }

    #[test]
    fn test_get_existing_row() {
        let mut instruction_table = InstructionTable::new();
        // Create a row to add to the table
        let row = InstructionTableRow {
            ip: BaseField::zero(),
            ci: BaseField::from(43),
            ni: BaseField::from(91),
        };
        // Add the row to the table
        instruction_table.add_row(row.clone());
        // Retrieve the row from the table
        let retrieved = instruction_table.get_row(&row);
        // Check that the retrieved row matches the added row
        assert_eq!(retrieved.unwrap(), &row, "Retrieved row should match the added row.");
    }

    #[test]
    fn test_get_non_existing_row() {
        let instruction_table = InstructionTable::new();
        // Create a row to search for in the table
        let row = InstructionTableRow {
            ip: BaseField::zero(),
            ci: BaseField::from(43),
            ni: BaseField::from(91),
        };
        // Try to retrieve the non-existing row from the table
        let retrieved = instruction_table.get_row(&row);
        // Check that the retrieved row is None
        assert!(retrieved.is_none(), "Should return None for a non-existing row.");
    }

    #[test]
    fn test_instruction_table_last_row() {
        let mut instruction_table = InstructionTable::new();

        // Initially, the table should be empty, so last_row should return None
        assert!(instruction_table.last_row().is_none(), "The table should be empty initially.");

        // Add a row to the table
        let row = InstructionTableRow {
            ip: BaseField::one(),
            ci: BaseField::from(2),
            ni: BaseField::from(3),
        };
        instruction_table.add_row(row.clone());

        // Now, last_row should return a reference to the added row
        assert_eq!(
            instruction_table.last_row(),
            Some(&row),
            "The last row should match the added row."
        );

        // Add another row
        let second_row = InstructionTableRow {
            ip: BaseField::from(4),
            ci: BaseField::from(5),
            ni: BaseField::from(6),
        };
        instruction_table.add_row(second_row.clone());

        // Now, last_row should return a reference to the second row
        assert_eq!(
            instruction_table.last_row(),
            Some(&second_row),
            "The last row should match the second added row."
        );
    }

    #[test]
    fn test_instruction_table_from_registers_empty() {
        // Create an empty vector of registers
        let registers = vec![];

        // Convert to InstructionTable and ensure sorting
        let instruction_table = InstructionTable::from((registers, &Default::default()));

        // Check that the table is empty
        assert!(instruction_table.table.is_empty());
    }

    #[test]
    #[allow(clippy::cast_lossless, clippy::too_many_lines)]
    fn test_instruction_table_from_registers_example_program() {
        // Create a small program and compile it
        let code = "+>,<[>+.<-]";
        let mut compiler = Compiler::new(code);
        let instructions = compiler.compile();
        // Create a machine and execute the program
        let (mut machine, _) = create_test_machine(&instructions, &[1]);
        let () = machine.execute().expect("Failed to execute machine");

        // Get the trace of the executed program
        let trace = machine.get_trace();

        // Convert the trace to an `InstructionTable`
        let instruction_table: InstructionTable = (trace, machine.program()).into();

        // Create the expected `InstructionTable`
        let expected_instruction_table = InstructionTable {
            table: vec![
                InstructionTableRow {
                    ip: BaseField::from(0),
                    ci: INCREMENT_INSTRUCTION_BF,
                    ni: SHIFT_RIGHT_INSTRUCTION_BF,
                },
                InstructionTableRow {
                    ip: BaseField::from(0),
                    ci: INCREMENT_INSTRUCTION_BF,
                    ni: SHIFT_RIGHT_INSTRUCTION_BF,
                },
                InstructionTableRow {
                    ip: BaseField::from(1),
                    ci: SHIFT_RIGHT_INSTRUCTION_BF,
                    ni: INPUT_INSTRUCTION_BF,
                },
                InstructionTableRow {
                    ip: BaseField::from(1),
                    ci: SHIFT_RIGHT_INSTRUCTION_BF,
                    ni: INPUT_INSTRUCTION_BF,
                },
                InstructionTableRow {
                    ip: BaseField::from(2),
                    ci: INPUT_INSTRUCTION_BF,
                    ni: SHIFT_LEFT_INSTRUCTION_BF,
                },
                InstructionTableRow {
                    ip: BaseField::from(2),
                    ci: INPUT_INSTRUCTION_BF,
                    ni: SHIFT_LEFT_INSTRUCTION_BF,
                },
                InstructionTableRow {
                    ip: BaseField::from(3),
                    ci: SHIFT_LEFT_INSTRUCTION_BF,
                    ni: JUMP_IF_ZERO_INSTRUCTION_BF,
                },
                InstructionTableRow {
                    ip: BaseField::from(3),
                    ci: SHIFT_LEFT_INSTRUCTION_BF,
                    ni: JUMP_IF_ZERO_INSTRUCTION_BF,
                },
                InstructionTableRow {
                    ip: BaseField::from(4),
                    ci: JUMP_IF_ZERO_INSTRUCTION_BF,
                    ni: BaseField::from(12),
                },
                InstructionTableRow {
                    ip: BaseField::from(4),
                    ci: JUMP_IF_ZERO_INSTRUCTION_BF,
                    ni: BaseField::from(12),
                },
                InstructionTableRow {
                    ip: BaseField::from(6),
                    ci: SHIFT_RIGHT_INSTRUCTION_BF,
                    ni: INCREMENT_INSTRUCTION_BF,
                },
                InstructionTableRow {
                    ip: BaseField::from(6),
                    ci: SHIFT_RIGHT_INSTRUCTION_BF,
                    ni: INCREMENT_INSTRUCTION_BF,
                },
                InstructionTableRow {
                    ip: BaseField::from(7),
                    ci: INCREMENT_INSTRUCTION_BF,
                    ni: OUTPUT_INSTRUCTION_BF,
                },
                InstructionTableRow {
                    ip: BaseField::from(7),
                    ci: INCREMENT_INSTRUCTION_BF,
                    ni: OUTPUT_INSTRUCTION_BF,
                },
                InstructionTableRow {
                    ip: BaseField::from(8),
                    ci: OUTPUT_INSTRUCTION_BF,
                    ni: SHIFT_LEFT_INSTRUCTION_BF,
                },
                InstructionTableRow {
                    ip: BaseField::from(8),
                    ci: OUTPUT_INSTRUCTION_BF,
                    ni: SHIFT_LEFT_INSTRUCTION_BF,
                },
                InstructionTableRow {
                    ip: BaseField::from(9),
                    ci: SHIFT_LEFT_INSTRUCTION_BF,
                    ni: DECREMENT_INSTRUCTION_BF,
                },
                InstructionTableRow {
                    ip: BaseField::from(9),
                    ci: SHIFT_LEFT_INSTRUCTION_BF,
                    ni: DECREMENT_INSTRUCTION_BF,
                },
                InstructionTableRow {
                    ip: BaseField::from(10),
                    ci: DECREMENT_INSTRUCTION_BF,
                    ni: JUMP_IF_NON_ZERO_INSTRUCTION_BF,
                },
                InstructionTableRow {
                    ip: BaseField::from(10),
                    ci: DECREMENT_INSTRUCTION_BF,
                    ni: JUMP_IF_NON_ZERO_INSTRUCTION_BF,
                },
                InstructionTableRow {
                    ip: BaseField::from(11),
                    ci: JUMP_IF_NON_ZERO_INSTRUCTION_BF,
                    ni: BaseField::from(6),
                },
                InstructionTableRow {
                    ip: BaseField::from(11),
                    ci: JUMP_IF_NON_ZERO_INSTRUCTION_BF,
                    ni: BaseField::from(6),
                },
            ],
        };

        // Verify that the instruction table is correct
        assert_eq!(instruction_table, expected_instruction_table);
    }

    #[test]
    #[allow(clippy::cast_lossless)]
    fn test_instruction_table_program_unused_instruction() {
        // We chose a simple program that has unused instructions
        // The goal is to verify that the merge between the trace and the program is correct
        let code = "[-]";
        let mut compiler = Compiler::new(code);
        let instructions = compiler.compile();
        // Create a machine and execute the program
        let (mut machine, _) = create_test_machine(&instructions, &[]);
        let () = machine.execute().expect("Failed to execute machine");

        // Get the trace of the executed program
        let trace = machine.get_trace();

        // Convert the trace to an `InstructionTable`
        let instruction_table: InstructionTable = (trace, machine.program()).into();

        let expected_instruction_table = InstructionTable {
            table: vec![
                InstructionTableRow {
                    ip: BaseField::zero(),
                    ci: JUMP_IF_ZERO_INSTRUCTION_BF,
                    ni: BaseField::from(4),
                },
                InstructionTableRow {
                    ip: BaseField::zero(),
                    ci: JUMP_IF_ZERO_INSTRUCTION_BF,
                    ni: BaseField::from(4),
                },
                InstructionTableRow {
                    ip: BaseField::from(2),
                    ci: DECREMENT_INSTRUCTION_BF,
                    ni: JUMP_IF_NON_ZERO_INSTRUCTION_BF,
                },
                InstructionTableRow {
                    ip: BaseField::from(3),
                    ci: JUMP_IF_NON_ZERO_INSTRUCTION_BF,
                    ni: BaseField::from(2),
                },
            ],
        };

        // Verify that the instruction table is correct
        assert_eq!(instruction_table, expected_instruction_table);
    }
}<|MERGE_RESOLUTION|>--- conflicted
+++ resolved
@@ -168,12 +168,8 @@
         JUMP_IF_NON_ZERO_INSTRUCTION_BF, JUMP_IF_ZERO_INSTRUCTION_BF, OUTPUT_INSTRUCTION_BF,
         SHIFT_LEFT_INSTRUCTION_BF, SHIFT_RIGHT_INSTRUCTION_BF,
     };
-
     use super::*;
-<<<<<<< HEAD
     use brainfuck_vm::{compiler::Compiler, test_helper::create_test_machine};
-=======
->>>>>>> dba1a35a
     use num_traits::{One, Zero};
 
     #[test]
